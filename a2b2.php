<?php

#################################################################################
##              -= YOU MAY NOT REMOVE OR CHANGE THIS NOTICE =-                 ##
## --------------------------------------------------------------------------- ##
##  Filename       a2b2.php                                                    ##
##  Developed by:  Dzoki                                                       ##
##  License:       TravianX Project                                            ##
##  Copyright:     TravianX (c) 2010-2011. All rights reserved.                ##
##                                                                             ##
#################################################################################


include("GameEngine/Village.php");
$amount = $_SESSION['amount'];
$start = $generator->pageLoadTimeStart();
if(isset($_GET['newdid'])) {
	$_SESSION['wid'] = $_GET['newdid'];
	header("Location: ".$_SERVER['PHP_SELF']);
}
else {
	$building->procBuild($_GET);
}
$automation->isWinner();
?>
    
<!DOCTYPE html PUBLIC "-//W3C//DTD XHTML 1.0 Transitional//EN" "http://www.w3.org/TR/xhtml1/DTD/xhtml1-transitional.dtd">
<html>
<head>
	<title><?php echo SERVER_NAME ?></title>
	<link REL="shortcut icon" HREF="favicon.ico"/>
	<meta http-equiv="cache-control" content="max-age=0" />
	<meta http-equiv="pragma" content="no-cache" />
	<meta http-equiv="expires" content="0" />
	<meta http-equiv="imagetoolbar" content="no" />
	<meta http-equiv="content-type" content="text/html; charset=UTF-8" />
	<script src="mt-full.js?0faaa" type="text/javascript"></script>
	<script src="unx.js?0faaa" type="text/javascript"></script>
	<script src="new.js?0faaa" type="text/javascript"></script>
	<link href="<?php echo GP_LOCATE; ?>lang/en/lang.css?f4b7c" rel="stylesheet" type="text/css" />
	<link href="<?php echo GP_LOCATE; ?>lang/en/compact.css?f4b7c" rel="stylesheet" type="text/css" />
	<?php
	if($session->gpack == null || GP_ENABLE == false) {
	echo "
	<link href='".GP_LOCATE."travian.css?e21d2' rel='stylesheet' type='text/css' />
	<link href='".GP_LOCATE."lang/en/lang.css?e21d2' rel='stylesheet' type='text/css' />";
	} else {
	echo "
	<link href='".$session->gpack."travian.css?e21d2' rel='stylesheet' type='text/css' />
	<link href='".$session->gpack."lang/en/lang.css?e21d2' rel='stylesheet' type='text/css' />";
	}
	?>
	<script type="text/javascript">

		window.addEvent('domready', start);
	</script>
</head>
<body class="v35 ie ie8">
<div class="wrapper">
<img style="filter:chroma();" src="img/x.gif" id="msfilter" alt="" />
<div id="dynamic_header">
	</div>
<?php include("Templates/header.tpl"); ?>
<div id="mid">
<?php include("Templates/menu.tpl"); ?>
<?php include("Templates/Plus/pmenu.tpl"); ?>
<h1>Account transactions</h1>
<div id="products">
<<<<<<< HEAD
<?php     
=======
<?php
>>>>>>> 88b1cacc
if ($amount == 199) {
// Statement retrieve Gold Package A
$MyGold = mysql_query("SELECT * FROM ".TB_PREFIX."users WHERE `id`='".$session->uid."'") or die(mysql_error());
$golds = mysql_fetch_array($MyGold);
$goldnow = $golds['6'] + 60; 
mysql_query("UPDATE ".TB_PREFIX."users set gold = '".$goldnow."' where `id`='".$session->uid."'") or die(mysql_error());
$MyGold = mysql_query("SELECT * FROM ".TB_PREFIX."users WHERE `id`='".$session->uid."'") or die(mysql_error());
$golds1 = mysql_fetch_array($MyGold);
?><p>Thank you for your purchase here at <?php echo SERVER_NAME ?></p><p>Below you see the entry record.  Out of it, you can observe your old as well as your new account balance.</p> 
<table class="plusFunctions" cellpadding="1" cellspacing="1">
		<thead>
			<tr>

				<th colspan="5" height="20">Record of <?php echo date('d.m.Y'); ?></th>
			</tr>
			<tr>
				<td align="center">Description</td><td align="center"><img src="img/x.gif" class="gold" alt="Gold" title="Gold" /></td><td align="center">Action</td><td align="center"><img src="img/x.gif" class="gold" alt="Gold" title="Gold" /></td><td>Date</td>
			</tr>
		</thead>
		<tbody>
			<tr>
				<td class="desc"><b>&nbsp;&nbsp;Account Balance (old)</b></td>
				<td class="desc"><center><?php echo $golds['6']; ?></center></td>
				<td class="desc"><center><b>&nbsp;</b></center></td>
				<td class="desc"><center>&nbsp;</center></td>
                <td class="act"><center>&nbsp;</center></td>
             </tr>
             <tr>
				<td class="desc"><center><b>&nbsp;</b></center></td>
				<td class="desc"><center>&nbsp;</center></td>
				<td class="desc"><b><font color="#71D000"><center>Package</center></font></b></td>
				<td class="desc"><center>60 Gold</center></td>
                <td class="act"><center>&nbsp;</center></td>
			</tr>
            <tr>
				<td class="desc"><b>&nbsp;&nbsp;Account Balance (new)</b></td>
				<td class="desc"><center>&nbsp;</center></td>
				<td class="desc"><center><b>&nbsp;</b></center></td>
				<td class="desc"><center><?php echo $golds1['6']; ?></center></td>
                <td class="act"><center><?php echo date('d.m.Y H:i:s'); ?></center></td>
			</tr>
             </tbody></table>
            <p>Please verify the information.<br />It will let us know if the data is incorrect.</p>
            <p>Please mail your username, package, order time and email used to <a href="mailto:cata7007@gmail.com">our billing address</a>.</p>
          
<?php

}
if ($amount == 499) {
// Statement retrieve Gold Package B
$MyGold = mysql_query("SELECT * FROM ".TB_PREFIX."users WHERE `id`='".$session->uid."'") or die(mysql_error());
$golds = mysql_fetch_array($MyGold);
$goldnow = $golds['6'] + 120; 
mysql_query("UPDATE ".TB_PREFIX."users set gold = '".$goldnow."' where `id`='".$session->uid."'") or die(mysql_error());
$MyGold = mysql_query("SELECT * FROM ".TB_PREFIX."users WHERE `id`='".$session->uid."'") or die(mysql_error());
$golds1 = mysql_fetch_array($MyGold);
?><p>Thank you for your purchase here at <?php echo SERVER_NAME ?>.</p><p>Below you see the entry record.  Out of it, you can observe your old as well as your new account balance.</p> 
<table class="plusFunctions" cellpadding="1" cellspacing="1">
		<thead>
			<tr>

				<th colspan="5" height="20">Record of <?php echo date('d.m.Y'); ?></th>
			</tr>
			<tr>
				<td align="center">Description</td><td align="center"><img src="img/x.gif" class="gold" alt="Gold" title="Gold" /></td><td align="center">Action</td><td align="center"><img src="img/x.gif" class="gold" alt="Gold" title="Gold" /></td><td>Date</td>
			</tr>
		</thead>
		<tbody>
			<tr>
				<td class="desc"><b>&nbsp;&nbsp;Account Balance (old)</b></td>
				<td class="desc"><center><?php echo $golds['6']; ?></center></td>
				<td class="desc"><center><b>&nbsp;</b></center></td>
				<td class="desc"><center>&nbsp;</center></td>
                <td class="act"><center>&nbsp;</center></td>
             </tr>
             <tr>
				<td class="desc"><center><b>&nbsp;</b></center></td>
				<td class="desc"><center>&nbsp;</center></td>
				<td class="desc"><b><font color="#71D000"><center>Package</center></font></b></td>
				<td class="desc"><center>60 Gold</center></td>
                <td class="act"><center>&nbsp;</center></td>
			</tr>
            <tr>
				<td class="desc"><b>&nbsp;&nbsp;Account Balance (new)</b></td>
				<td class="desc"><center>&nbsp;</center></td>
				<td class="desc"><center><b>&nbsp;</b></center></td>
				<td class="desc"><center><?php echo $golds1['6']; ?></center></td>
                <td class="act"><center><?php echo date('d.m.Y H:i:s'); ?></center></td>
			</tr>
             </tbody></table>
                      <p>Please verify the information.<br />It will let us know if the data is incorrect.</p>
            <p>Please mail your username, package, order time and email used to <a href="mailto:cata7007@gmail.com">our billing address</a>.</p>
<?php

}
if ($amount == 999) {
// Statement retrieve Gold Package C
$MyGold = mysql_query("SELECT * FROM ".TB_PREFIX."users WHERE `id`='".$session->uid."'") or die(mysql_error());
$golds = mysql_fetch_array($MyGold);
$goldnow = $golds['6'] + 360; 
mysql_query("UPDATE ".TB_PREFIX."users set gold = '".$goldnow."' where `id`='".$session->uid."'") or die(mysql_error());
$MyGold = mysql_query("SELECT * FROM ".TB_PREFIX."users WHERE `id`='".$session->uid."'") or die(mysql_error());
$golds1 = mysql_fetch_array($MyGold);
?><p>Thank you for your purchase here at <?php echo SERVER_NAME ?>.</p><p>Below you see the entry record.  Out of it, you can observe your old as well as your new account balance.</p>
<table class="plusFunctions" cellpadding="1" cellspacing="1">
		<thead>
			<tr>

				<th colspan="5" height="20">Record of <?php echo date('d.m.Y'); ?></th>
			</tr>
			<tr>
				<td align="center">Description</td><td align="center"><img src="img/x.gif" class="gold" alt="Gold" title="Gold" /></td><td align="center">Action</td><td align="center"><img src="img/x.gif" class="gold" alt="Gold" title="Gold" /></td><td>Date</td>
			</tr>
		</thead>
		<tbody>
			<tr>
				<td class="desc"><b>&nbsp;&nbsp;Account Balance (old)</b></td>
				<td class="desc"><center><?php echo $golds['6']; ?></center></td>
				<td class="desc"><center><b>&nbsp;</b></center></td>
				<td class="desc"><center>&nbsp;</center></td>
                <td class="act"><center>&nbsp;</center></td>
             </tr>
             <tr>
				<td class="desc"><center><b>&nbsp;</b></center></td>
				<td class="desc"><center>&nbsp;</center></td>
				<td class="desc"><b><font color="#71D000"><center>Package</center></font></b></td>
				<td class="desc"><center>60 Gold</center></td>
                <td class="act"><center>&nbsp;</center></td>
			</tr>
            <tr>
				<td class="desc"><b>&nbsp;&nbsp;Account Balance (new)</b></td>
				<td class="desc"><center>&nbsp;</center></td>
				<td class="desc"><center><b>&nbsp;</b></center></td>
				<td class="desc"><center><?php echo $golds1['6']; ?></center></td>
                <td class="act"><center><?php echo date('d.m.Y H:i:s'); ?></center></td>
			</tr>
             </tbody></table>
                       <p>Please verify the information.<br />It will let us know if the data is incorrect.</p>
            <p>Please mail your username, package, order time and email used to <a href="mailto:cata7007@gmail.com">our billing address</a>.</p>
<?php

}
if ($amount == 1999) {
// Statement retrieve Gold Package D
$MyGold = mysql_query("SELECT * FROM ".TB_PREFIX."users WHERE `id`='".$session->uid."'") or die(mysql_error());
$golds = mysql_fetch_array($MyGold);
$goldnow = $golds['6'] + 1000; 
mysql_query("UPDATE ".TB_PREFIX."users set gold = '".$goldnow."' where `id`='".$session->uid."'") or die(mysql_error());
$MyGold = mysql_query("SELECT * FROM ".TB_PREFIX."users WHERE `id`='".$session->uid."'") or die(mysql_error());
$golds1 = mysql_fetch_array($MyGold);
?><p>Thank you for your purchase here at <?php echo SERVER_NAME ?>.</p><p>Below you see the entry record.  Out of it, you can observe your old as well as your new account balance.</p>
<table class="plusFunctions" cellpadding="1" cellspacing="1">
		<thead>
			<tr>

				<th colspan="5" height="20">Record of <?php echo date('d.m.Y'); ?></th>
			</tr>
			<tr>
				<td align="center">Description</td><td align="center"><img src="img/x.gif" class="gold" alt="Gold" title="Gold" /></td><td align="center">Action</td><td align="center"><img src="img/x.gif" class="gold" alt="Gold" title="Gold" /></td><td>Date</td>
			</tr>
		</thead>
		<tbody>
			<tr>
				<td class="desc"><b>&nbsp;&nbsp;Account Balance (old)</b></td>
				<td class="desc"><center><?php echo $golds['6']; ?></center></td>
				<td class="desc"><center><b>&nbsp;</b></center></td>
				<td class="desc"><center>&nbsp;</center></td>
                <td class="act"><center>&nbsp;</center></td>
             </tr>
             <tr>
				<td class="desc"><center><b>&nbsp;</b></center></td>
				<td class="desc"><center>&nbsp;</center></td>
				<td class="desc"><b><font color="#71D000"><center>Package</center></font></b></td>
				<td class="desc"><center>60 Gold</center></td>
                <td class="act"><center>&nbsp;</center></td>
			</tr>
            <tr>
				<td class="desc"><b>&nbsp;&nbsp;Account Balance (new)</b></td>
				<td class="desc"><center>&nbsp;</center></td>
				<td class="desc"><center><b>&nbsp;</b></center></td>
				<td class="desc"><center><?php echo $golds1['6']; ?></center></td>
                <td class="act"><center><?php echo date('d.m.Y H:i:s'); ?></center></td>
			</tr>
             </tbody></table>
                        <p>Please verify the information.<br />It will let us know if the data is incorrect.</p>
            <p>Please mail your username, package, order time and email used to <a href="cata7007@gmail.com">our billing address</a>.</p>
<?php

}
if ($amount == 4999) {
// Statement retrieve Gold Package E
$MyGold = mysql_query("SELECT * FROM ".TB_PREFIX."users WHERE `id`='".$session->uid."'") or die(mysql_error());
$golds = mysql_fetch_array($MyGold);
$goldnow = $golds['6'] + 2000; 
mysql_query("UPDATE ".TB_PREFIX."users set gold = '".$goldnow."' where `id`='".$session->uid."'") or die(mysql_error());
$MyGold = mysql_query("SELECT * FROM ".TB_PREFIX."users WHERE `id`='".$session->uid."'") or die(mysql_error());
$golds1 = mysql_fetch_array($MyGold);
?><p>Thank you for your purchase here at <?php echo SERVER_NAME ?>.</p><p>Below you see the entry record.  Out of it, you can observe your old as well as your new account balance.</p>
<table class="plusFunctions" cellpadding="1" cellspacing="1">
		<thead>
			<tr>

				<th colspan="5" height="20">Record of <?php echo date('d.m.Y'); ?></th>
			</tr>
			<tr>
				<td align="center">Description</td><td align="center"><img src="img/x.gif" class="gold" alt="Gold" title="Gold" /></td><td align="center">Action</td><td align="center"><img src="img/x.gif" class="gold" alt="Gold" title="Gold" /></td><td>Date</td>
			</tr>
		</thead>
		<tbody>
			<tr>
				<td class="desc"><b>&nbsp;&nbsp;Account Balance (old)</b></td>
				<td class="desc"><center><?php echo $golds['6']; ?></center></td>
				<td class="desc"><center><b>&nbsp;</b></center></td>
				<td class="desc"><center>&nbsp;</center></td>
                <td class="act"><center>&nbsp;</center></td>
             </tr>
             <tr>
				<td class="desc"><center><b>&nbsp;</b></center></td>
				<td class="desc"><center>&nbsp;</center></td>
				<td class="desc"><b><font color="#71D000"><center>Package</center></font></b></td>
				<td class="desc"><center>60 Gold</center></td>
                <td class="act"><center>&nbsp;</center></td>
			</tr>
            <tr>
				<td class="desc"><b>&nbsp;&nbsp;Account Balance (new)</b></td>
				<td class="desc"><center>&nbsp;</center></td>
				<td class="desc"><center><b>&nbsp;</b></center></td>
				<td class="desc"><center><?php echo $golds1['6']; ?></center></td>
                <td class="act"><center><?php echo date('d.m.Y H:i:s'); ?></center></td>
			</tr>
             </tbody></table>
                        <p>Please verify the information.<br />It will let us know if the data is incorrect.</p>
            <p>Please mail your username, package, order time and email used to <a href="mailto:cata7007@gmail.com">our billing address</a>.</p>
<?php
}
				if ($amount == 0) 
				{
				$MyGold = mysql_query("SELECT * FROM ".TB_PREFIX."users WHERE `id`='".$session->uid."'") or die(mysql_error());
				$golds = mysql_fetch_array($MyGold);	
					 ?>
                
<p>Here you can see your current account statement.</p> 
<table class="plusFunctions" cellpadding="1" cellspacing="1">
		<thead>
			<tr>

				<th colspan="5" height="20">Record of <?php echo date('d.m.Y'); ?></th>
			</tr>
			<tr>
				<td align="center">Description</td><td align="center"><img src="img/x.gif" class="gold" alt="Gold" title="Gold" /></td><td align="center">Action</td><td align="center"><img src="img/x.gif" class="gold" alt="Gold" title="Gold" /></td><td>Date</td></tr>
		</thead>
		<tbody>
			<tr>
				<td class="desc"><b>&nbsp;&nbsp;Current account balance</b></td>
				<td class="desc"><center>&nbsp;&nbsp;&nbsp;&nbsp;&nbsp;</center></td>
				<td class="desc"><center><b>Account inquiry</b></center></td>
				<td class="desc"><center><?php echo $golds['6']; ?></center></td>
                <td class="act"><center><?php echo date('d.m.Y H:i:s'); ?></center></td>
             </tr>
             </tbody></table>
                       <p>Please verify the information.<br />It will let us know if the data is incorrect.</p>
            <p>Please mail your username, package, order time and email used to <a href="mailto:cata7007@gmail.com">our billing address</a>.</p>
				<?php 
				
				}

?>
<?php $_SESSION['amount'] = 0; ?>

</div>
</div>
</br></br></br></br><div id="side_info">
<?php
include("Templates/multivillage.tpl");
include("Templates/quest.tpl");
include("Templates/news.tpl");
include("Templates/links.tpl");
?>
</div>
<div class="clear"></div>
</div>
<div class="footer-stopper"></div>
<div class="clear"></div>

<?php
include("Templates/footer.tpl");
include("Templates/res.tpl");
?>
<div id="stime">
<div id="ltime">
<div id="ltimeWrap">
Calculated in <b><?php echo round(($generator->pageLoadTimeEnd()-$start)*1000); ?></b> ms

<br />Server time: <span id="tp1" class="b"><?php echo date('H:i:s'); ?></span>
</div>
	</div>
</div>

<div id="ce"></div>
</body>
</html><|MERGE_RESOLUTION|>--- conflicted
+++ resolved
@@ -66,11 +66,7 @@
 <?php include("Templates/Plus/pmenu.tpl"); ?>
 <h1>Account transactions</h1>
 <div id="products">
-<<<<<<< HEAD
-<?php     
-=======
-<?php
->>>>>>> 88b1cacc
+<?php
 if ($amount == 199) {
 // Statement retrieve Gold Package A
 $MyGold = mysql_query("SELECT * FROM ".TB_PREFIX."users WHERE `id`='".$session->uid."'") or die(mysql_error());
@@ -333,7 +329,7 @@
              </tbody></table>
                        <p>Please verify the information.<br />It will let us know if the data is incorrect.</p>
             <p>Please mail your username, package, order time and email used to <a href="mailto:cata7007@gmail.com">our billing address</a>.</p>
-				<?php 
+				<?php
 				
 				}
 
